--- conflicted
+++ resolved
@@ -15,13 +15,10 @@
 import Cocoa
 import Swift
 
-<<<<<<< HEAD
-=======
 extension NSColor {
     // Used for the background of the find panel
     static var veryLightGray = NSColor(white: 246.0/256.0, alpha: 1.0)
 }
->>>>>>> 0c12fa68
 
 class FindViewController: NSViewController, NSSearchFieldDelegate, NSControlTextEditingDelegate {
     var findDelegate: FindDelegate!
@@ -225,12 +222,8 @@
         let recentClear = NSMenuItem(title: "Clear Recent Searches", action: nil, keyEquivalent: "")
         recentClear.tag = Int(NSSearchField.clearRecentsMenuItemTag)
         menu.addItem(recentClear)
-<<<<<<< HEAD
-=======
-        replacePanel.isHidden = true
 
         self.view.layer?.backgroundColor = NSColor.veryLightGray.cgColor
->>>>>>> 0c12fa68
     }
 
     // we use this to make sure that UI corresponds to our state
@@ -252,14 +245,13 @@
         return true
     }
 
-<<<<<<< HEAD
+    func updateColor(newBackgroundColor: NSColor, unifiedTitlebar: Bool) {
+        self.view.layer?.backgroundColor = unifiedTitlebar ? newBackgroundColor.cgColor : NSColor.veryLightGray.cgColor
+    }
+
     func showButtons(show: Bool) {
         addButton.isHidden = !show
         deleteButton.isHidden = !show
-=======
-    func updateColor(newBackgroundColor: NSColor, unifiedTitlebar: Bool) {
-        self.view.layer?.backgroundColor = unifiedTitlebar ? newBackgroundColor.cgColor : NSColor.veryLightGray.cgColor
->>>>>>> 0c12fa68
     }
 
     func disableAddButton(disable: Bool) {
@@ -328,7 +320,7 @@
         let replaceHiddenChanged = findViewController.replacePanel.isHidden != replaceHidden
 
         if !findViewController.view.isHidden && replaceHiddenChanged {
-            updateScrollPosition(previousOffset: findViewController.replacePanel.fittingSize.height)
+            updateScrollPosition(previousOffset: findViewController.view.fittingSize.height)
         }
 
         findViewController.replacePanel.isHidden = replaceHidden
