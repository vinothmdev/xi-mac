--- conflicted
+++ resolved
@@ -26,11 +26,7 @@
                 </windowController>
                 <customObject id="MN3-yk-KJt" userLabel="First Responder" customClass="NSResponder" sceneMemberID="firstResponder"/>
             </objects>
-<<<<<<< HEAD
             <point key="canvasLocation" x="-269" y="-318"/>
-=======
-            <point key="canvasLocation" x="-203" y="-3"/>
->>>>>>> aa3984a7
         </scene>
         <!--Edit View Controller-->
         <scene sceneID="LEm-46-qP4">
@@ -188,11 +184,7 @@
             <objects>
                 <viewController storyboardIdentifier="Find View Controller" id="lKE-xV-0EG" customClass="FindViewController" customModule="XiEditor" customModuleProvider="target" sceneMemberID="viewController">
                     <view key="view" wantsLayer="YES" id="NrM-ac-2ZW">
-<<<<<<< HEAD
                         <rect key="frame" x="0.0" y="0.0" width="737" height="130"/>
-=======
-                        <rect key="frame" x="0.0" y="0.0" width="600" height="56"/>
->>>>>>> aa3984a7
                         <autoresizingMask key="autoresizingMask" flexibleMinX="YES" widthSizable="YES" flexibleMaxX="YES" flexibleMinY="YES" flexibleMaxY="YES"/>
                         <subviews>
                             <stackView distribution="fill" orientation="vertical" alignment="centerX" spacing="4" horizontalStackHuggingPriority="249.99998474121094" verticalStackHuggingPriority="249.99998474121094" placeholderIntrinsicWidth="721" placeholderIntrinsicHeight="100" detachesHiddenViews="YES" translatesAutoresizingMaskIntoConstraints="NO" id="0fT-ae-quE">
@@ -208,11 +200,7 @@
                                                 <rect key="frame" x="118" y="74" width="206" height="22"/>
                                                 <subviews>
                                                     <segmentedControl verticalHuggingPriority="750" translatesAutoresizingMaskIntoConstraints="NO" id="usm-aH-bgF">
-<<<<<<< HEAD
                                                         <rect key="frame" x="-1" y="1" width="66" height="20"/>
-=======
-                                                        <rect key="frame" x="-1" y="1" width="57" height="20"/>
->>>>>>> aa3984a7
                                                         <segmentedCell key="cell" borderStyle="border" alignment="left" style="roundRect" trackingMode="momentary" id="53c-PL-hc5">
                                                             <font key="font" metaFont="cellTitle"/>
                                                             <segments>
@@ -225,11 +213,7 @@
                                                         </connections>
                                                     </segmentedControl>
                                                     <button verticalHuggingPriority="750" tag="9" translatesAutoresizingMaskIntoConstraints="NO" id="OLd-3g-GU4" userLabel="Find All Button">
-<<<<<<< HEAD
                                                         <rect key="frame" x="70" y="1" width="65" height="19"/>
-=======
-                                                        <rect key="frame" x="61" y="1" width="56" height="19"/>
->>>>>>> aa3984a7
                                                         <buttonCell key="cell" type="roundRect" title="Find All" bezelStyle="roundedRect" alignment="center" borderStyle="border" imageScaling="proportionallyDown" inset="2" id="wFY-L9-Tvu">
                                                             <behavior key="behavior" pushIn="YES" lightByBackground="YES" lightByGray="YES"/>
                                                             <font key="font" metaFont="cellTitle"/>
@@ -239,11 +223,7 @@
                                                         </connections>
                                                     </button>
                                                     <button verticalHuggingPriority="750" tag="11" translatesAutoresizingMaskIntoConstraints="NO" id="5rw-0w-Suw">
-<<<<<<< HEAD
                                                         <rect key="frame" x="141" y="1" width="65" height="19"/>
-=======
-                                                        <rect key="frame" x="123" y="1" width="53" height="19"/>
->>>>>>> aa3984a7
                                                         <buttonCell key="cell" type="roundRect" title="Done" bezelStyle="roundedRect" alignment="center" borderStyle="border" imageScaling="proportionallyDown" inset="2" id="FOD-1e-hKW">
                                                             <behavior key="behavior" pushIn="YES" lightByBackground="YES" lightByGray="YES"/>
                                                             <font key="font" metaFont="cellTitle"/>
@@ -294,11 +274,7 @@
                                                 <rect key="frame" x="408" y="0.0" width="206" height="22"/>
                                                 <subviews>
                                                     <segmentedControl verticalHuggingPriority="750" tag="2" translatesAutoresizingMaskIntoConstraints="NO" id="neW-QX-zJG">
-<<<<<<< HEAD
                                                         <rect key="frame" x="-1" y="1" width="208" height="20"/>
-=======
-                                                        <rect key="frame" x="-1" y="1" width="178" height="20"/>
->>>>>>> aa3984a7
                                                         <segmentedCell key="cell" borderStyle="border" alignment="left" style="roundRect" trackingMode="momentary" id="bsz-je-mdh">
                                                             <font key="font" metaFont="cellTitle"/>
                                                             <segments>
