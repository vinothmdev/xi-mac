<?xml version="1.0" encoding="UTF-8"?>
<document type="com.apple.InterfaceBuilder3.Cocoa.Storyboard.XIB" version="3.0" toolsVersion="13771" targetRuntime="MacOSX.Cocoa" propertyAccessControl="none" useAutolayout="YES">
    <dependencies>
        <deployment identifier="macosx"/>
        <plugIn identifier="com.apple.InterfaceBuilder.CocoaPlugin" version="13771"/>
        <capability name="documents saved in the Xcode 8 format" minToolsVersion="8.0"/>
        <capability name="stacking Non-gravity area distributions on NSStackView" minToolsVersion="7.0" minSystemVersion="10.11"/>
    </dependencies>
    <scenes>
        <!--Window Controller-->
        <scene sceneID="Tpb-cp-du8">
            <objects>
                <windowController storyboardIdentifier="Document Window Controller" id="6dc-ME-In2" sceneMemberID="viewController">
                    <window key="window" title="xi" allowsToolTipsWhenApplicationIsInactive="NO" autorecalculatesKeyViewLoop="NO" oneShot="NO" releasedWhenClosed="NO" showsToolbarButton="NO" visibleAtLaunch="NO" frameAutosaveName="xi-editor-dev-01" animationBehavior="default" id="CKU-dr-YUa" customClass="XiWindow" customModule="XiEditor" customModuleProvider="target">
                        <windowStyleMask key="styleMask" titled="YES" closable="YES" miniaturizable="YES" resizable="YES"/>
                        <windowPositionMask key="initialPositionMask" leftStrut="YES" rightStrut="YES" topStrut="YES" bottomStrut="YES"/>
                        <rect key="contentRect" x="163" y="199" width="480" height="270"/>
                        <rect key="screenRect" x="0.0" y="0.0" width="1280" height="777"/>
                        <connections>
                            <outlet property="delegate" destination="6dc-ME-In2" id="MAD-pQ-HzH"/>
                        </connections>
                    </window>
                    <connections>
                        <segue destination="K7o-qN-T9e" kind="relationship" relationship="window.shadowedContentViewController" id="ilK-wy-XDq"/>
                    </connections>
                </windowController>
                <customObject id="MN3-yk-KJt" userLabel="First Responder" customClass="NSResponder" sceneMemberID="firstResponder"/>
            </objects>
            <point key="canvasLocation" x="-250" y="-119"/>
        </scene>
        <!--Edit View Controller-->
        <scene sceneID="LEm-46-qP4">
            <objects>
                <viewController id="K7o-qN-T9e" customClass="EditViewController" customModule="XiEditor" customModuleProvider="target" sceneMemberID="viewController">
                    <view key="view" wantsLayer="YES" id="3ye-5b-Ab2">
                        <rect key="frame" x="0.0" y="0.0" width="480" height="270"/>
                        <autoresizingMask key="autoresizingMask" widthSizable="YES" heightSizable="YES"/>
                        <subviews>
                            <customView wantsLayer="YES" translatesAutoresizingMaskIntoConstraints="NO" id="q1P-kd-995" customClass="EditView" customModule="XiEditor" customModuleProvider="target">
                                <rect key="frame" x="0.0" y="0.0" width="480" height="270"/>
                            </customView>
                            <customView translatesAutoresizingMaskIntoConstraints="NO" id="x8W-KD-KOP" customClass="ShadowView" customModule="XiEditor" customModuleProvider="target">
                                <rect key="frame" x="0.0" y="0.0" width="480" height="270"/>
                            </customView>
                            <scrollView wantsLayer="YES" borderType="none" autohidesScrollers="YES" horizontalLineScroll="10" horizontalPageScroll="10" verticalLineScroll="10" verticalPageScroll="10" usesPredominantAxisScrolling="NO" translatesAutoresizingMaskIntoConstraints="NO" id="Qwv-ci-fVA">
                                <rect key="frame" x="0.0" y="0.0" width="480" height="270"/>
                                <clipView key="contentView" wantsLayer="YES" drawsBackground="NO" id="1wJ-s5-kVO" customClass="XiClipView" customModule="XiEditor" customModuleProvider="target">
                                    <rect key="frame" x="0.0" y="0.0" width="480" height="270"/>
                                    <autoresizingMask key="autoresizingMask" widthSizable="YES" heightSizable="YES"/>
                                    <subviews>
                                        <customView wantsLayer="YES" translatesAutoresizingMaskIntoConstraints="NO" id="rTT-RO-I3T" customClass="EditContainerView" customModule="XiEditor" customModuleProvider="target">
                                            <rect key="frame" x="0.0" y="2" width="480" height="268"/>
                                            <constraints>
                                                <constraint firstAttribute="width" priority="900" constant="480" id="1Gd-zC-FVY"/>
                                                <constraint firstAttribute="height" priority="900" constant="268" id="dVF-N3-gwQ"/>
                                            </constraints>
                                        </customView>
                                    </subviews>
                                    <constraints>
                                        <constraint firstItem="rTT-RO-I3T" firstAttribute="leading" secondItem="1wJ-s5-kVO" secondAttribute="leading" id="AaV-pl-YnC"/>
                                        <constraint firstItem="rTT-RO-I3T" firstAttribute="top" secondItem="1wJ-s5-kVO" secondAttribute="top" id="BTR-DU-CLt"/>
                                    </constraints>
                                </clipView>
                                <scroller key="horizontalScroller" hidden="YES" verticalHuggingPriority="750" horizontal="YES" id="hEG-a6-BYd">
                                    <rect key="frame" x="0.0" y="255" width="465" height="15"/>
                                    <autoresizingMask key="autoresizingMask"/>
                                </scroller>
                                <scroller key="verticalScroller" hidden="YES" verticalHuggingPriority="750" horizontal="NO" id="O02-Lc-5gg">
                                    <rect key="frame" x="465" y="0.0" width="15" height="255"/>
                                    <autoresizingMask key="autoresizingMask"/>
                                </scroller>
                            </scrollView>
                        </subviews>
                        <constraints>
                            <constraint firstItem="x8W-KD-KOP" firstAttribute="leading" secondItem="q1P-kd-995" secondAttribute="leading" id="0m0-0O-Llk"/>
                            <constraint firstItem="x8W-KD-KOP" firstAttribute="top" secondItem="q1P-kd-995" secondAttribute="top" id="4lN-9b-wSx"/>
                            <constraint firstAttribute="trailing" secondItem="q1P-kd-995" secondAttribute="trailing" id="5IG-vx-2rb"/>
                            <constraint firstItem="Qwv-ci-fVA" firstAttribute="leading" secondItem="q1P-kd-995" secondAttribute="leading" id="Pyq-kX-0wa"/>
                            <constraint firstItem="x8W-KD-KOP" firstAttribute="bottom" secondItem="q1P-kd-995" secondAttribute="bottom" id="Qak-2E-Fy6"/>
                            <constraint firstItem="Qwv-ci-fVA" firstAttribute="top" secondItem="q1P-kd-995" secondAttribute="top" id="Qwh-xz-kUZ"/>
                            <constraint firstItem="Qwv-ci-fVA" firstAttribute="bottom" secondItem="q1P-kd-995" secondAttribute="bottom" id="Sdy-8S-2NP"/>
                            <constraint firstItem="x8W-KD-KOP" firstAttribute="trailing" secondItem="q1P-kd-995" secondAttribute="trailing" id="dL4-Ba-yMB"/>
                            <constraint firstItem="q1P-kd-995" firstAttribute="top" secondItem="3ye-5b-Ab2" secondAttribute="top" id="gHb-9s-5Ki"/>
                            <constraint firstItem="q1P-kd-995" firstAttribute="leading" secondItem="3ye-5b-Ab2" secondAttribute="leading" id="kaS-IB-LV9"/>
                            <constraint firstAttribute="bottom" secondItem="q1P-kd-995" secondAttribute="bottom" id="ngA-1s-M67"/>
                            <constraint firstItem="Qwv-ci-fVA" firstAttribute="trailing" secondItem="q1P-kd-995" secondAttribute="trailing" id="w93-aW-WKu"/>
                        </constraints>
                    </view>
                    <connections>
                        <outlet property="editContainerView" destination="rTT-RO-I3T" id="V33-lc-vP3"/>
                        <outlet property="editView" destination="q1P-kd-995" id="Dhz-gl-7Ut"/>
                        <outlet property="editViewHeight" destination="dVF-N3-gwQ" id="izi-zu-iyl"/>
                        <outlet property="editViewWidth" destination="1Gd-zC-FVY" id="DtT-d0-KdH"/>
                        <outlet property="scrollView" destination="Qwv-ci-fVA" id="4cE-10-pSP"/>
                        <outlet property="shadowView" destination="x8W-KD-KOP" id="mme-7Z-x1H"/>
                        <segue destination="9Ak-VM-8lJ" kind="modal" identifier="UserInputSegue" id="GqW-PV-ZCy"/>
                    </connections>
                </viewController>
                <customObject id="ySa-Ve-cwL" userLabel="First Responder" customClass="NSResponder" sceneMemberID="firstResponder"/>
            </objects>
            <point key="canvasLocation" x="425" y="-119"/>
        </scene>
        <!--User Input Prompt Controller-->
        <scene sceneID="eJE-Vi-nNd">
            <objects>
                <viewController storyboardIdentifier="InputPromptController" id="9Ak-VM-8lJ" customClass="UserInputPromptController" customModule="XiEditor" customModuleProvider="target" sceneMemberID="viewController">
                    <view key="view" id="sxx-KC-gVw">
                        <rect key="frame" x="0.0" y="0.0" width="450" height="65"/>
                        <autoresizingMask key="autoresizingMask"/>
                        <subviews>
                            <button verticalHuggingPriority="750" translatesAutoresizingMaskIntoConstraints="NO" id="flF-PD-vTq">
                                <rect key="frame" x="379" y="13" width="57" height="32"/>
                                <buttonCell key="cell" type="push" title="Ok" bezelStyle="rounded" alignment="center" borderStyle="border" imageScaling="proportionallyDown" inset="2" id="jZ9-Xg-PHd">
                                    <behavior key="behavior" pushIn="YES" lightByBackground="YES" lightByGray="YES"/>
                                    <font key="font" metaFont="system"/>
                                    <string key="keyEquivalent" base64-UTF8="YES">
DQ
</string>
                                </buttonCell>
                                <connections>
                                    <action selector="submitAction:" target="9Ak-VM-8lJ" id="jfs-Za-pTd"/>
                                </connections>
                            </button>
                            <textField hidden="YES" verticalHuggingPriority="750" translatesAutoresizingMaskIntoConstraints="NO" id="Di9-5Q-3Ia">
                                <rect key="frame" x="20" y="20" width="275" height="22"/>
                                <textFieldCell key="cell" scrollable="YES" lineBreakMode="clipping" selectable="YES" editable="YES" sendsActionOnEndEditing="YES" state="on" borderStyle="bezel" drawsBackground="YES" id="zlO-6u-liO">
                                    <font key="font" metaFont="system"/>
                                    <color key="textColor" name="textColor" catalog="System" colorSpace="catalog"/>
                                    <color key="backgroundColor" name="textBackgroundColor" catalog="System" colorSpace="catalog"/>
                                </textFieldCell>
                            </textField>
                            <button verticalHuggingPriority="750" translatesAutoresizingMaskIntoConstraints="NO" id="69L-jM-1VW">
                                <rect key="frame" x="297" y="13" width="82" height="32"/>
                                <buttonCell key="cell" type="push" title="Cancel" bezelStyle="rounded" alignment="center" borderStyle="border" imageScaling="proportionallyDown" inset="2" id="NFq-9f-OWc">
                                    <behavior key="behavior" pushIn="YES" lightByBackground="YES" lightByGray="YES"/>
                                    <font key="font" metaFont="system"/>
                                    <string key="keyEquivalent" base64-UTF8="YES">
Gw
</string>
                                </buttonCell>
                                <connections>
                                    <action selector="cancelAction:" target="9Ak-VM-8lJ" id="0i5-T0-f1l"/>
                                </connections>
                            </button>
                            <comboBox hidden="YES" verticalHuggingPriority="750" translatesAutoresizingMaskIntoConstraints="NO" id="AHD-SX-Tuj">
                                <rect key="frame" x="21" y="16" width="277" height="26"/>
                                <comboBoxCell key="cell" scrollable="YES" lineBreakMode="clipping" selectable="YES" editable="YES" sendsActionOnEndEditing="YES" borderStyle="bezel" drawsBackground="YES" completes="NO" numberOfVisibleItems="5" id="nnP-RF-Vev">
                                    <font key="font" metaFont="system"/>
                                    <color key="textColor" name="controlTextColor" catalog="System" colorSpace="catalog"/>
                                    <color key="backgroundColor" name="textBackgroundColor" catalog="System" colorSpace="catalog"/>
                                    <objectValues>
                                        <string>Item 1</string>
                                        <string>Item 2</string>
                                        <string>Item 3</string>
                                    </objectValues>
                                </comboBoxCell>
                            </comboBox>
                        </subviews>
                        <constraints>
                            <constraint firstItem="69L-jM-1VW" firstAttribute="baseline" secondItem="Di9-5Q-3Ia" secondAttribute="baseline" id="3hQ-W1-b3b"/>
                            <constraint firstItem="flF-PD-vTq" firstAttribute="baseline" secondItem="69L-jM-1VW" secondAttribute="baseline" id="43d-lo-klP"/>
                            <constraint firstItem="69L-jM-1VW" firstAttribute="leading" secondItem="AHD-SX-Tuj" secondAttribute="trailing" constant="8" id="Pg8-Me-KFe"/>
                            <constraint firstItem="69L-jM-1VW" firstAttribute="leading" secondItem="Di9-5Q-3Ia" secondAttribute="trailing" constant="8" id="XO8-jh-7d5"/>
                            <constraint firstAttribute="bottom" secondItem="AHD-SX-Tuj" secondAttribute="bottom" constant="20" id="ZT4-jh-e7k"/>
                            <constraint firstItem="Di9-5Q-3Ia" firstAttribute="leading" secondItem="sxx-KC-gVw" secondAttribute="leading" constant="20" id="dlU-3H-hw9"/>
                            <constraint firstAttribute="trailing" secondItem="flF-PD-vTq" secondAttribute="trailing" constant="20" id="jgz-Fc-1XM"/>
                            <constraint firstItem="AHD-SX-Tuj" firstAttribute="leading" secondItem="sxx-KC-gVw" secondAttribute="leading" constant="21" id="mfs-Ot-9K0"/>
                            <constraint firstItem="flF-PD-vTq" firstAttribute="leading" secondItem="69L-jM-1VW" secondAttribute="trailing" constant="12" id="sxi-70-oTD"/>
                            <constraint firstAttribute="bottom" secondItem="Di9-5Q-3Ia" secondAttribute="bottom" constant="20" id="vNx-sq-7J7"/>
                        </constraints>
                    </view>
                    <connections>
                        <outlet property="comboBox" destination="AHD-SX-Tuj" id="f7P-C2-dWk"/>
                        <outlet property="inputField" destination="Di9-5Q-3Ia" id="FIR-G2-RkA"/>
                        <outlet property="submitButton" destination="flF-PD-vTq" id="tly-1Q-gvi"/>
                    </connections>
                </viewController>
                <customObject id="mt0-rC-EbP" userLabel="First Responder" customClass="NSResponder" sceneMemberID="firstResponder"/>
            </objects>
            <point key="canvasLocation" x="195" y="239.5"/>
        </scene>
        <!--Find View Controller-->
        <scene sceneID="CRJ-r2-SVm">
            <objects>
                <viewController storyboardIdentifier="Find View Controller" id="lKE-xV-0EG" customClass="FindViewController" customModule="XiEditor" customModuleProvider="target" sceneMemberID="viewController">
<<<<<<< HEAD
                    <visualEffectView key="view" blendingMode="behindWindow" material="appearanceBased" state="inactive" id="NrM-ac-2ZW">
                        <rect key="frame" x="0.0" y="0.0" width="737" height="100"/>
=======
                    <view key="view" id="NrM-ac-2ZW" wantsLayer="YES">
                        <rect key="frame" x="0.0" y="0.0" width="600" height="56"/>
>>>>>>> f5ee18b6
                        <autoresizingMask key="autoresizingMask" flexibleMinX="YES" widthSizable="YES" flexibleMaxX="YES" flexibleMinY="YES" flexibleMaxY="YES"/>
                        <subviews>
                            <stackView distribution="fill" orientation="vertical" alignment="centerX" spacing="4" horizontalStackHuggingPriority="249.99998474121094" verticalStackHuggingPriority="249.99998474121094" placeholderIntrinsicWidth="721" placeholderIntrinsicHeight="100" detachesHiddenViews="YES" translatesAutoresizingMaskIntoConstraints="NO" id="0fT-ae-quE">
                                <rect key="frame" x="8" y="0.0" width="721" height="100"/>
                                <subviews>
                                    <stackView distribution="fill" orientation="horizontal" alignment="top" horizontalStackHuggingPriority="249.99998474121094" verticalStackHuggingPriority="249.99998474121094" detachesHiddenViews="YES" translatesAutoresizingMaskIntoConstraints="NO" id="87Z-4W-agC">
                                        <rect key="frame" x="199" y="30" width="324" height="66"/>
                                        <subviews>
                                            <stackView distribution="fill" orientation="vertical" alignment="leading" spacing="4" horizontalStackHuggingPriority="249.99998474121094" verticalStackHuggingPriority="249.99998474121094" placeholderIntrinsicWidth="110" placeholderIntrinsicHeight="22" detachesHiddenViews="YES" translatesAutoresizingMaskIntoConstraints="NO" id="XV8-8P-X3Z">
                                                <rect key="frame" x="0.0" y="44" width="110" height="22"/>
                                            </stackView>
                                            <stackView distribution="fillEqually" orientation="horizontal" alignment="centerY" spacing="6" horizontalStackHuggingPriority="249.99998474121094" verticalStackHuggingPriority="249.99998474121094" placeholderIntrinsicWidth="206" placeholderIntrinsicHeight="22" detachesHiddenViews="YES" translatesAutoresizingMaskIntoConstraints="NO" id="rOR-6k-Bho">
                                                <rect key="frame" x="118" y="44" width="206" height="22"/>
                                                <subviews>
                                                    <button verticalHuggingPriority="750" translatesAutoresizingMaskIntoConstraints="NO" id="wkr-X6-NRF">
                                                        <rect key="frame" x="0.0" y="1" width="22" height="19"/>
                                                        <constraints>
                                                            <constraint firstAttribute="width" constant="22" id="v33-cP-Vfi"/>
                                                        </constraints>
                                                        <buttonCell key="cell" type="roundRect" title="+" bezelStyle="roundedRect" alignment="center" state="on" borderStyle="border" imageScaling="proportionallyDown" inset="2" id="t7h-Ic-BDA">
                                                            <behavior key="behavior" pushIn="YES" lightByBackground="YES" lightByGray="YES"/>
                                                            <font key="font" metaFont="cellTitle"/>
                                                        </buttonCell>
                                                        <connections>
                                                            <action selector="addSearchFieldAction:" target="lKE-xV-0EG" id="EJm-Ux-Ds7"/>
                                                        </connections>
                                                    </button>
                                                    <segmentedControl verticalHuggingPriority="750" translatesAutoresizingMaskIntoConstraints="NO" id="usm-aH-bgF">
                                                        <rect key="frame" x="27" y="1" width="57" height="20"/>
                                                        <segmentedCell key="cell" borderStyle="border" alignment="left" style="roundRect" trackingMode="momentary" id="53c-PL-hc5">
                                                            <font key="font" metaFont="cellTitle"/>
                                                            <segments>
                                                                <segment image="NSLeftFacingTriangleTemplate"/>
                                                                <segment image="NSRightFacingTriangleTemplate"/>
                                                            </segments>
                                                        </segmentedCell>
                                                        <connections>
                                                            <action selector="findSegmentControlAction:" target="lKE-xV-0EG" id="Y07-F6-M2e"/>
                                                        </connections>
                                                    </segmentedControl>
                                                    <button verticalHuggingPriority="750" tag="9" translatesAutoresizingMaskIntoConstraints="NO" id="OLd-3g-GU4" userLabel="Find All Button">
                                                        <rect key="frame" x="89" y="1" width="56" height="19"/>
                                                        <buttonCell key="cell" type="roundRect" title="Find All" bezelStyle="roundedRect" alignment="center" borderStyle="border" imageScaling="proportionallyDown" inset="2" id="wFY-L9-Tvu">
                                                            <behavior key="behavior" pushIn="YES" lightByBackground="YES" lightByGray="YES"/>
                                                            <font key="font" metaFont="cellTitle"/>
                                                        </buttonCell>
                                                        <connections>
                                                            <action selector="performCustomFinderAction:" target="MxZ-GG-2K0" id="xqt-Pf-AM8"/>
                                                        </connections>
                                                    </button>
                                                    <button verticalHuggingPriority="750" tag="11" translatesAutoresizingMaskIntoConstraints="NO" id="5rw-0w-Suw">
                                                        <rect key="frame" x="151" y="1" width="55" height="19"/>
                                                        <buttonCell key="cell" type="roundRect" title="Done" bezelStyle="roundedRect" alignment="center" borderStyle="border" imageScaling="proportionallyDown" inset="2" id="FOD-1e-hKW">
                                                            <behavior key="behavior" pushIn="YES" lightByBackground="YES" lightByGray="YES"/>
                                                            <font key="font" metaFont="cellTitle"/>
                                                        </buttonCell>
                                                        <connections>
                                                            <action selector="performCustomFinderAction:" target="MxZ-GG-2K0" id="499-Lj-2Yh"/>
                                                        </connections>
                                                    </button>
                                                </subviews>
                                                <edgeInsets key="edgeInsets" left="0.0" right="0.0" top="2" bottom="0.0"/>
                                                <visibilityPriorities>
                                                    <integer value="1000"/>
                                                    <integer value="1000"/>
                                                    <integer value="1000"/>
                                                    <integer value="1000"/>
                                                </visibilityPriorities>
                                                <customSpacing>
                                                    <real value="3.4028234663852886e+38"/>
                                                    <real value="3.4028234663852886e+38"/>
                                                    <real value="3.4028234663852886e+38"/>
                                                    <real value="3.4028234663852886e+38"/>
                                                </customSpacing>
                                            </stackView>
                                        </subviews>
                                        <visibilityPriorities>
                                            <integer value="1000"/>
                                            <integer value="1000"/>
                                        </visibilityPriorities>
                                        <customSpacing>
                                            <real value="3.4028234663852886e+38"/>
                                            <real value="3.4028234663852886e+38"/>
                                        </customSpacing>
                                    </stackView>
                                    <stackView distribution="fill" orientation="horizontal" alignment="top" horizontalStackHuggingPriority="249.99998474121094" verticalStackHuggingPriority="249.99998474121094" placeholderIntrinsicWidth="614" placeholderIntrinsicHeight="22" detachesHiddenViews="YES" translatesAutoresizingMaskIntoConstraints="NO" id="eFo-Od-w1I">
                                        <rect key="frame" x="54" y="4" width="614" height="22"/>
                                        <subviews>
                                            <textField focusRingType="none" verticalHuggingPriority="750" placeholderIntrinsicWidth="400" placeholderIntrinsicHeight="22" textCompletion="NO" translatesAutoresizingMaskIntoConstraints="NO" id="C06-uM-0mq">
                                                <rect key="frame" x="0.0" y="0.0" width="400" height="22"/>
                                                <textFieldCell key="cell" scrollable="YES" lineBreakMode="clipping" selectable="YES" editable="YES" state="on" borderStyle="bezel" focusRingType="none" tag="1" placeholderString="Replace" bezelStyle="round" id="PAV-4z-SXm">
                                                    <font key="font" metaFont="system"/>
                                                    <color key="textColor" name="textColor" catalog="System" colorSpace="catalog"/>
                                                    <color key="backgroundColor" name="textBackgroundColor" catalog="System" colorSpace="catalog"/>
                                                </textFieldCell>
                                                <connections>
                                                    <action selector="replaceFieldAction:" target="lKE-xV-0EG" id="LgR-Df-ZwS"/>
                                                    <outlet property="delegate" destination="lKE-xV-0EG" id="xr8-FS-GXe"/>
                                                </connections>
                                            </textField>
                                            <stackView distribution="fill" orientation="horizontal" alignment="centerY" spacing="0.0" horizontalStackHuggingPriority="249.99998474121094" verticalStackHuggingPriority="249.99998474121094" detachesHiddenViews="YES" translatesAutoresizingMaskIntoConstraints="NO" id="An4-dp-5FQ">
                                                <rect key="frame" x="408" y="0.0" width="206" height="22"/>
                                                <subviews>
                                                    <segmentedControl verticalHuggingPriority="750" tag="2" translatesAutoresizingMaskIntoConstraints="NO" id="neW-QX-zJG">
                                                        <rect key="frame" x="-1" y="1" width="208" height="20"/>
                                                        <segmentedCell key="cell" borderStyle="border" alignment="left" style="roundRect" trackingMode="momentary" id="bsz-je-mdh">
                                                            <font key="font" metaFont="cellTitle"/>
                                                            <segments>
                                                                <segment label="Replace" imageScaling="none"/>
                                                                <segment label="Replace All" tag="3"/>
                                                            </segments>
                                                        </segmentedCell>
                                                        <connections>
                                                            <action selector="replaceSegmentControlAction:" target="lKE-xV-0EG" id="o3i-LK-cT7"/>
                                                        </connections>
                                                    </segmentedControl>
                                                </subviews>
                                                <edgeInsets key="edgeInsets" left="0.0" right="0.0" top="2" bottom="0.0"/>
                                                <visibilityPriorities>
                                                    <integer value="1000"/>
                                                </visibilityPriorities>
                                                <customSpacing>
                                                    <real value="3.4028234663852886e+38"/>
                                                </customSpacing>
                                            </stackView>
                                        </subviews>
                                        <visibilityPriorities>
                                            <integer value="1000"/>
                                            <real value="1000"/>
                                        </visibilityPriorities>
                                        <customSpacing>
                                            <real value="3.4028234663852886e+38"/>
                                            <real value="3.4028234663852886e+38"/>
                                        </customSpacing>
                                    </stackView>
                                </subviews>
                                <edgeInsets key="edgeInsets" left="0.0" right="0.0" top="4" bottom="4"/>
                                <constraints>
                                    <constraint firstItem="neW-QX-zJG" firstAttribute="width" secondItem="rOR-6k-Bho" secondAttribute="width" id="dnn-YY-6su"/>
                                </constraints>
                                <visibilityPriorities>
                                    <integer value="1000"/>
                                    <integer value="1000"/>
                                </visibilityPriorities>
                                <customSpacing>
                                    <real value="3.4028234663852886e+38"/>
                                    <real value="3.4028234663852886e+38"/>
                                </customSpacing>
                            </stackView>
                            <box verticalHuggingPriority="750" boxType="separator" translatesAutoresizingMaskIntoConstraints="NO" id="ZGd-Q7-ois">
                                <rect key="frame" x="0.0" y="-2" width="737" height="5"/>
                            </box>
                        </subviews>
                        <constraints>
                            <constraint firstAttribute="bottom" secondItem="ZGd-Q7-ois" secondAttribute="bottom" id="Dgr-9e-NiR"/>
                            <constraint firstItem="0fT-ae-quE" firstAttribute="top" secondItem="NrM-ac-2ZW" secondAttribute="top" id="E0g-mo-qQ2"/>
                            <constraint firstItem="0fT-ae-quE" firstAttribute="leading" secondItem="NrM-ac-2ZW" secondAttribute="leading" constant="8" id="OYU-U0-901"/>
                            <constraint firstAttribute="trailing" secondItem="0fT-ae-quE" secondAttribute="trailing" constant="8" id="Xnt-hU-19Z"/>
                            <constraint firstItem="ZGd-Q7-ois" firstAttribute="leading" secondItem="NrM-ac-2ZW" secondAttribute="leading" id="loi-Lm-hoh"/>
                            <constraint firstAttribute="trailing" secondItem="ZGd-Q7-ois" secondAttribute="trailing" id="q13-Vo-xNG"/>
                            <constraint firstAttribute="bottom" secondItem="0fT-ae-quE" secondAttribute="bottom" id="t0p-ig-Uu0"/>
                        </constraints>
                    </view>
                    <connections>
                        <outlet property="doneButton" destination="OLd-3g-GU4" id="inN-tK-kdf"/>
                        <outlet property="navigationButtons" destination="usm-aH-bgF" id="f6d-0g-ht5"/>
                        <outlet property="replaceField" destination="C06-uM-0mq" id="MRI-qt-pvO"/>
                        <outlet property="replacePanel" destination="eFo-Od-w1I" id="5Bk-VY-upm"/>
                        <outlet property="searchFieldsStackView" destination="XV8-8P-X3Z" id="eDz-vQ-fqa"/>
                    </connections>
                </viewController>
                <customObject id="MxZ-GG-2K0" userLabel="First Responder" customClass="NSResponder" sceneMemberID="firstResponder"/>
                <userDefaultsController representsSharedInstance="YES" id="DVW-4U-qxz"/>
            </objects>
            <point key="canvasLocation" x="1103.5" y="-171"/>
        </scene>
        <!--Suplementary Find View Controller-->
        <scene sceneID="U5d-nr-i4y">
            <objects>
                <viewController storyboardIdentifier="Suplementary Find View Controller" id="uoL-yg-E2H" customClass="SuplementaryFindViewController" customModule="XiEditor" customModuleProvider="target" sceneMemberID="viewController">
                    <visualEffectView key="view" blendingMode="behindWindow" material="appearanceBased" state="inactive" id="Qip-n1-7ch">
                        <rect key="frame" x="0.0" y="0.0" width="619" height="25"/>
                        <autoresizingMask key="autoresizingMask" flexibleMinX="YES" widthSizable="YES" flexibleMaxX="YES" flexibleMinY="YES" flexibleMaxY="YES"/>
                        <subviews>
                            <stackView distribution="fill" orientation="vertical" alignment="centerX" spacing="4" horizontalStackHuggingPriority="249.99998474121094" verticalStackHuggingPriority="249.99998474121094" detachesHiddenViews="YES" translatesAutoresizingMaskIntoConstraints="NO" id="Zpd-iM-7eQ">
                                <rect key="frame" x="0.0" y="0.0" width="619" height="25"/>
                                <subviews>
                                    <stackView distribution="fill" orientation="horizontal" alignment="top" horizontalStackHuggingPriority="249.99998474121094" verticalStackHuggingPriority="249.99998474121094" detachesHiddenViews="YES" translatesAutoresizingMaskIntoConstraints="NO" id="snt-AV-vR6">
                                        <rect key="frame" x="110" y="0.0" width="400" height="25"/>
                                        <subviews>
                                            <searchField wantsLayer="YES" focusRingType="none" verticalHuggingPriority="750" placeholderIntrinsicWidth="400" placeholderIntrinsicHeight="22" textCompletion="NO" translatesAutoresizingMaskIntoConstraints="NO" id="4N3-Md-ylI" customClass="FindSearchField" customModule="XiEditor" customModuleProvider="target">
                                                <rect key="frame" x="0.0" y="3" width="400" height="22"/>
                                                <searchFieldCell key="cell" selectable="YES" editable="YES" borderStyle="bezel" focusRingType="none" bezelStyle="round" recentsAutosaveName="xi-editor-find" id="pVg-29-Xau">
                                                    <font key="font" metaFont="system"/>
                                                    <color key="textColor" name="controlTextColor" catalog="System" colorSpace="catalog"/>
                                                    <color key="backgroundColor" name="textBackgroundColor" catalog="System" colorSpace="catalog"/>
                                                </searchFieldCell>
                                                <connections>
                                                    <action selector="searchFieldAction:" target="uoL-yg-E2H" id="RWZ-fZ-ySE"/>
                                                    <outlet property="searchMenuTemplate" destination="RHe-lc-wA0" id="Ki0-uf-eBV"/>
                                                </connections>
                                            </searchField>
                                        </subviews>
                                        <visibilityPriorities>
                                            <integer value="1000"/>
                                        </visibilityPriorities>
                                        <customSpacing>
                                            <real value="3.4028234663852886e+38"/>
                                        </customSpacing>
                                    </stackView>
                                </subviews>
                                <visibilityPriorities>
                                    <integer value="1000"/>
                                </visibilityPriorities>
                                <customSpacing>
                                    <real value="3.4028234663852886e+38"/>
                                </customSpacing>
                            </stackView>
                            <box verticalHuggingPriority="750" fixedFrame="YES" boxType="separator" translatesAutoresizingMaskIntoConstraints="NO" id="nT1-sD-TQg">
                                <rect key="frame" x="0.0" y="-277" width="619" height="5"/>
                                <autoresizingMask key="autoresizingMask" flexibleMaxX="YES" flexibleMinY="YES"/>
                            </box>
                        </subviews>
                        <constraints>
                            <constraint firstItem="Zpd-iM-7eQ" firstAttribute="top" secondItem="Qip-n1-7ch" secondAttribute="top" id="Jdw-e3-ZJj"/>
                            <constraint firstAttribute="trailing" secondItem="Zpd-iM-7eQ" secondAttribute="trailing" id="WqI-z1-Lrh"/>
                            <constraint firstItem="Zpd-iM-7eQ" firstAttribute="leading" secondItem="Qip-n1-7ch" secondAttribute="leading" id="gZn-do-Dl9"/>
                            <constraint firstAttribute="bottom" secondItem="Zpd-iM-7eQ" secondAttribute="bottom" id="rX3-UF-ohH"/>
                        </constraints>
                    </visualEffectView>
                    <connections>
                        <outlet property="searchField" destination="4N3-Md-ylI" id="EXI-Ta-lqU"/>
                    </connections>
                </viewController>
                <menu title="Find Menu" autoenablesItems="NO" id="RHe-lc-wA0">
                    <items>
                        <menuItem title="Ignore Case" state="on" tag="101" id="kHJ-AD-dbh">
                            <modifierMask key="keyEquivalentModifierMask"/>
                            <connections>
                                <action selector="selectIgnoreCaseMenuAction:" target="uoL-yg-E2H" id="gmM-OH-nDw"/>
                            </connections>
                        </menuItem>
                        <menuItem title="Wrap Around" state="on" tag="102" id="EJI-Cs-6OX">
                            <modifierMask key="keyEquivalentModifierMask"/>
                            <connections>
                                <action selector="selectWrapAroundMenuAction:" target="uoL-yg-E2H" id="PV1-30-DQx"/>
                            </connections>
                        </menuItem>
                        <menuItem title="Regex" tag="103" id="VIf-Ym-c0Y">
                            <modifierMask key="keyEquivalentModifierMask"/>
                            <connections>
                                <action selector="selectRegexMenuAction:" target="uoL-yg-E2H" id="3Bn-YM-hce"/>
                            </connections>
                        </menuItem>
                        <menuItem title="Whole Words" tag="104" id="2x7-aB-YpT">
                            <modifierMask key="keyEquivalentModifierMask"/>
                            <connections>
                                <action selector="selectWholeWordsMenuAction:" target="uoL-yg-E2H" id="wBe-wc-uUk"/>
                            </connections>
                        </menuItem>
                        <menuItem isSeparatorItem="YES" id="55L-KG-cNd"/>
                        <menuItem title="Remove" onStateImage="NSRemoveTemplate" offStateImage="NSRemoveTemplate" mixedStateImage="NSRemoveTemplate" tag="105" id="ec5-pL-ku6" userLabel="Remove">
                            <modifierMask key="keyEquivalentModifierMask"/>
                            <connections>
                                <action selector="selectRemoveSearchQuery:" target="uoL-yg-E2H" id="bJu-D6-vLW"/>
                            </connections>
                        </menuItem>
                    </items>
                    <connections>
                        <outlet property="delegate" destination="4N3-Md-ylI" id="bEf-m9-VXW"/>
                    </connections>
                </menu>
                <customObject id="TEY-bc-0Oc" userLabel="First Responder" customClass="NSResponder" sceneMemberID="firstResponder"/>
            </objects>
            <point key="canvasLocation" x="1053" y="278"/>
        </scene>
        <!--Application-->
        <scene sceneID="uLn-e8-8sb">
            <objects>
                <application id="u6P-hl-Gbe" sceneMemberID="viewController">
                    <menu key="mainMenu" title="Main Menu" systemMenu="main" id="zwP-bW-aXy">
                        <items>
                            <menuItem title="Xi Editor" id="6cg-FV-tkq">
                                <modifierMask key="keyEquivalentModifierMask"/>
                                <menu key="submenu" title="Xi Editor" systemMenu="apple" id="AFo-rA-ipk">
                                    <items>
                                        <menuItem title="About Xi Editor" id="9fL-zX-mjL">
                                            <modifierMask key="keyEquivalentModifierMask"/>
                                            <connections>
                                                <action selector="orderFrontStandardAboutPanel:" target="7er-QZ-amI" id="mbR-T2-RBG"/>
                                            </connections>
                                        </menuItem>
                                        <menuItem isSeparatorItem="YES" id="OTw-iT-AXI"/>
                                        <menuItem title="Preferences…" keyEquivalent="," id="EAv-yV-wz8">
                                            <connections>
                                                <action selector="openPreferences:" target="7er-QZ-amI" id="dzf-4q-1J8"/>
                                            </connections>
                                        </menuItem>
                                        <menuItem isSeparatorItem="YES" id="gsd-kb-HGJ"/>
                                        <menuItem title="Services" id="LDz-hM-BVt">
                                            <modifierMask key="keyEquivalentModifierMask"/>
                                            <menu key="submenu" title="Services" systemMenu="services" id="Ts7-4i-z6P"/>
                                        </menuItem>
                                        <menuItem isSeparatorItem="YES" id="MCy-ez-TzV"/>
                                        <menuItem title="Hide Xi Editor" keyEquivalent="h" id="SBE-Ds-S8t">
                                            <connections>
                                                <action selector="hide:" target="7er-QZ-amI" id="ogB-Ju-nfP"/>
                                            </connections>
                                        </menuItem>
                                        <menuItem title="Hide Others" keyEquivalent="h" id="ns5-cn-pJE">
                                            <modifierMask key="keyEquivalentModifierMask" option="YES" command="YES"/>
                                            <connections>
                                                <action selector="hideOtherApplications:" target="7er-QZ-amI" id="9Il-ix-fRu"/>
                                            </connections>
                                        </menuItem>
                                        <menuItem title="Show All" id="65g-7m-j6Q">
                                            <modifierMask key="keyEquivalentModifierMask"/>
                                            <connections>
                                                <action selector="unhideAllApplications:" target="7er-QZ-amI" id="OnM-ow-dsX"/>
                                            </connections>
                                        </menuItem>
                                        <menuItem isSeparatorItem="YES" id="BXY-xk-owE"/>
                                        <menuItem title="Quit Xi Editor" keyEquivalent="q" id="EIx-DN-isa">
                                            <connections>
                                                <action selector="terminate:" target="7er-QZ-amI" id="7WG-1T-KSp"/>
                                            </connections>
                                        </menuItem>
                                    </items>
                                </menu>
                            </menuItem>
                            <menuItem title="File" id="nVo-Sd-85y">
                                <modifierMask key="keyEquivalentModifierMask"/>
                                <menu key="submenu" title="File" id="zqD-KZ-Zvt">
                                    <items>
                                        <menuItem title="New" keyEquivalent="n" id="vc6-rD-brY">
                                            <connections>
                                                <action selector="newDocument:" target="7er-QZ-amI" id="RMh-4o-lEC"/>
                                            </connections>
                                        </menuItem>
                                        <menuItem title="New Tab" tag="10" keyEquivalent="t" id="HV3-As-Wbz">
                                            <connections>
                                                <action selector="newDocument:" target="7er-QZ-amI" id="ixJ-HB-WnB"/>
                                            </connections>
                                        </menuItem>
                                        <menuItem title="Open…" keyEquivalent="o" id="Fky-0f-86X">
                                            <connections>
                                                <action selector="openDocument:" target="7er-QZ-amI" id="43H-U3-Lye"/>
                                            </connections>
                                        </menuItem>
                                        <menuItem title="Open Recent" id="2WR-q1-qjS">
                                            <modifierMask key="keyEquivalentModifierMask"/>
                                            <menu key="submenu" title="Open Recent" systemMenu="recentDocuments" id="NSf-K4-yzc">
                                                <items>
                                                    <menuItem title="Clear Menu" id="Nfi-Rd-2H7">
                                                        <modifierMask key="keyEquivalentModifierMask"/>
                                                        <connections>
                                                            <action selector="clearRecentDocuments:" target="7er-QZ-amI" id="z9W-rV-cdg"/>
                                                        </connections>
                                                    </menuItem>
                                                </items>
                                            </menu>
                                        </menuItem>
                                        <menuItem isSeparatorItem="YES" id="rsH-8s-uGF"/>
                                        <menuItem title="Close" keyEquivalent="w" id="hIE-Je-RYD">
                                            <connections>
                                                <action selector="performClose:" target="7er-QZ-amI" id="QSp-je-wiO"/>
                                            </connections>
                                        </menuItem>
                                        <menuItem title="Save…" keyEquivalent="s" id="c4t-wq-4yW">
                                            <connections>
                                                <action selector="saveDocument:" target="7er-QZ-amI" id="hIT-1W-88R"/>
                                            </connections>
                                        </menuItem>
                                        <menuItem title="Save As…" keyEquivalent="S" id="NsP-iL-sMq">
                                            <connections>
                                                <action selector="saveDocumentAs:" target="7er-QZ-amI" id="VK9-qx-PM4"/>
                                            </connections>
                                        </menuItem>
                                        <menuItem title="Revert to Saved" id="Auk-B6-epM">
                                            <modifierMask key="keyEquivalentModifierMask"/>
                                            <connections>
                                                <action selector="revertDocumentToSaved:" target="7er-QZ-amI" id="cnb-NT-CNn"/>
                                            </connections>
                                        </menuItem>
                                        <menuItem isSeparatorItem="YES" id="gS1-wj-ztV"/>
                                        <menuItem title="Page Setup…" keyEquivalent="P" id="MNL-uU-MhF">
                                            <modifierMask key="keyEquivalentModifierMask" shift="YES" command="YES"/>
                                            <connections>
                                                <action selector="runPageLayout:" target="7er-QZ-amI" id="ouP-ln-9Eo"/>
                                            </connections>
                                        </menuItem>
                                        <menuItem title="Print…" keyEquivalent="p" id="HPA-rC-0yF">
                                            <connections>
                                                <action selector="print:" target="7er-QZ-amI" id="tGQ-tk-fYs"/>
                                            </connections>
                                        </menuItem>
                                    </items>
                                </menu>
                            </menuItem>
                            <menuItem title="Edit" id="XPF-eC-lLG">
                                <modifierMask key="keyEquivalentModifierMask"/>
                                <menu key="submenu" title="Edit" id="zEa-d9-65r">
                                    <items>
                                        <menuItem title="Undo" keyEquivalent="z" id="OFK-DG-daz">
                                            <connections>
                                                <action selector="undo:" target="7er-QZ-amI" id="tuS-sD-sNe"/>
                                            </connections>
                                        </menuItem>
                                        <menuItem title="Redo" keyEquivalent="Z" id="HPP-Sl-4Hl">
                                            <connections>
                                                <action selector="redo:" target="7er-QZ-amI" id="hPM-Z2-c8s"/>
                                            </connections>
                                        </menuItem>
                                        <menuItem isSeparatorItem="YES" id="HU9-QD-3rl"/>
                                        <menuItem title="Cut" keyEquivalent="x" id="Alj-56-nPN">
                                            <connections>
                                                <action selector="cut:" target="7er-QZ-amI" id="aKl-vW-7DZ"/>
                                            </connections>
                                        </menuItem>
                                        <menuItem title="Copy" keyEquivalent="c" id="p5K-SZ-qjA">
                                            <connections>
                                                <action selector="copy:" target="7er-QZ-amI" id="aAv-TP-7Iu"/>
                                            </connections>
                                        </menuItem>
                                        <menuItem title="Paste" keyEquivalent="v" id="oHA-za-UOI">
                                            <connections>
                                                <action selector="paste:" target="7er-QZ-amI" id="rca-9G-dkN"/>
                                            </connections>
                                        </menuItem>
                                        <menuItem title="Paste and Match Style" keyEquivalent="V" id="eOX-Et-EBY">
                                            <modifierMask key="keyEquivalentModifierMask" option="YES" command="YES"/>
                                            <connections>
                                                <action selector="pasteAsPlainText:" target="7er-QZ-amI" id="WpX-If-Z6f"/>
                                            </connections>
                                        </menuItem>
                                        <menuItem title="Delete" id="S12-07-TFZ">
                                            <modifierMask key="keyEquivalentModifierMask"/>
                                            <connections>
                                                <action selector="delete:" target="7er-QZ-amI" id="LwU-J4-aEN"/>
                                            </connections>
                                        </menuItem>
                                        <menuItem isSeparatorItem="YES" id="ysm-Bc-Otd"/>
                                        <menuItem title="Select All" keyEquivalent="a" id="t6r-WD-TVF">
                                            <connections>
                                                <action selector="selectAll:" target="7er-QZ-amI" id="4lC-y2-6Hm"/>
                                            </connections>
                                        </menuItem>
                                        <menuItem title="Add Previous Line" keyEquivalent="" id="jXq-9f-cwS">
                                            <modifierMask key="keyEquivalentModifierMask" shift="YES" control="YES"/>
                                            <connections>
                                                <action selector="addPreviousLineToSelection:" target="7er-QZ-amI" id="vJn-Lb-7GS"/>
                                            </connections>
                                        </menuItem>
                                        <menuItem title="Add Next Line" keyEquivalent="" id="G15-4N-dih">
                                            <modifierMask key="keyEquivalentModifierMask" shift="YES" control="YES"/>
                                            <connections>
                                                <action selector="addNextLineToSelection:" target="7er-QZ-amI" id="ddj-hT-V4x"/>
                                            </connections>
                                        </menuItem>
                                        <menuItem isSeparatorItem="YES" id="PN7-qq-hhD"/>
                                        <menuItem title="Find" id="EPp-zI-3PW">
                                            <modifierMask key="keyEquivalentModifierMask"/>
                                            <menu key="submenu" title="Find" id="J5p-di-aYF">
                                                <items>
                                                    <menuItem title="Find…" tag="1" keyEquivalent="f" id="dGF-cz-WCC">
                                                        <connections>
                                                            <action selector="performCustomFinderAction:" target="7er-QZ-amI" id="bmo-Jo-hT2"/>
                                                        </connections>
                                                    </menuItem>
                                                    <menuItem title="Find and Replace…" tag="12" keyEquivalent="f" id="LnJ-vN-ika">
                                                        <modifierMask key="keyEquivalentModifierMask" option="YES" command="YES"/>
                                                        <connections>
                                                            <action selector="performCustomFinderAction:" target="7er-QZ-amI" id="jr1-Fw-19B"/>
                                                        </connections>
                                                    </menuItem>
                                                    <menuItem title="Find Next" tag="2" keyEquivalent="g" id="Toc-Jd-jTr">
                                                        <connections>
                                                            <action selector="performCustomFinderAction:" target="7er-QZ-amI" id="W7J-gN-Wbc"/>
                                                        </connections>
                                                    </menuItem>
                                                    <menuItem title="Find All" tag="9" keyEquivalent="g" id="sQB-EY-Z5c">
                                                        <modifierMask key="keyEquivalentModifierMask" control="YES" command="YES"/>
                                                        <connections>
                                                            <action selector="performCustomFinderAction:" target="7er-QZ-amI" id="Ty5-sv-3v1"/>
                                                        </connections>
                                                    </menuItem>
                                                    <menuItem title="Find Previous" tag="3" keyEquivalent="G" id="cWy-VI-DmY">
                                                        <connections>
                                                            <action selector="performCustomFinderAction:" target="7er-QZ-amI" id="rSg-rh-fV9"/>
                                                        </connections>
                                                    </menuItem>
                                                    <menuItem title="Use Selection for Find" tag="7" keyEquivalent="e" id="f79-Bh-EZa">
                                                        <connections>
                                                            <action selector="performCustomFinderAction:" target="7er-QZ-amI" id="NCr-C4-VFL"/>
                                                        </connections>
                                                    </menuItem>
                                                    <menuItem title="Use Selection for Replace" tag="7" keyEquivalent="E" id="jpJ-mc-SpO">
                                                        <connections>
                                                            <action selector="selectionForReplace:" target="7er-QZ-amI" id="jKt-s9-otH"/>
                                                        </connections>
                                                    </menuItem>
                                                    <menuItem title="Replace Next" tag="6" keyEquivalent="e" id="3Ql-eE-Z4O">
                                                        <modifierMask key="keyEquivalentModifierMask" option="YES" command="YES"/>
                                                        <connections>
                                                            <action selector="performCustomFinderAction:" target="7er-QZ-amI" id="QlF-7V-zJM"/>
                                                        </connections>
                                                    </menuItem>
                                                    <menuItem title="Add Next to Selection" tag="7" keyEquivalent="d" id="R9c-gO-Jhe" userLabel="Add Next to Selection">
                                                        <connections>
                                                            <action selector="addNextToSelection:" target="7er-QZ-amI" id="dcA-Ho-qnI"/>
                                                        </connections>
                                                    </menuItem>
                                                    <menuItem title="Add Next and Remove Current..." tag="7" keyEquivalent="D" id="9DI-GT-19Y" userLabel="Add Next and Remove Current Selection">
                                                        <connections>
                                                            <action selector="addNextToSelectionRemoveCurrent:" target="7er-QZ-amI" id="3aA-qn-leZ"/>
                                                        </connections>
                                                    </menuItem>
                                                    <menuItem title="Jump to Selection" keyEquivalent="j" id="CkI-7q-fng"/>
                                                </items>
                                            </menu>
                                        </menuItem>
                                        <menuItem title="Spelling and Grammar" id="E1V-yU-Ofc">
                                            <modifierMask key="keyEquivalentModifierMask"/>
                                            <menu key="submenu" title="Spelling" id="vAT-vN-osn">
                                                <items>
                                                    <menuItem title="Show Spelling and Grammar" keyEquivalent=":" id="FPM-2r-0Xj">
                                                        <connections>
                                                            <action selector="showGuessPanel:" target="7er-QZ-amI" id="PZk-BZ-qiF"/>
                                                        </connections>
                                                    </menuItem>
                                                    <menuItem title="Check Document Now" keyEquivalent=";" id="nQ2-Zp-djx">
                                                        <connections>
                                                            <action selector="checkSpelling:" target="7er-QZ-amI" id="HjT-p5-Slb"/>
                                                        </connections>
                                                    </menuItem>
                                                    <menuItem isSeparatorItem="YES" id="KnY-5l-jhn"/>
                                                    <menuItem title="Check Spelling While Typing" id="elJ-3L-Cg0">
                                                        <modifierMask key="keyEquivalentModifierMask"/>
                                                        <connections>
                                                            <action selector="toggleContinuousSpellChecking:" target="7er-QZ-amI" id="tC0-AW-nP0"/>
                                                        </connections>
                                                    </menuItem>
                                                    <menuItem title="Check Grammar With Spelling" id="6zv-hh-2Om">
                                                        <modifierMask key="keyEquivalentModifierMask"/>
                                                        <connections>
                                                            <action selector="toggleGrammarChecking:" target="7er-QZ-amI" id="5Ct-Nf-WKG"/>
                                                        </connections>
                                                    </menuItem>
                                                    <menuItem title="Correct Spelling Automatically" id="zDz-Gq-hsZ">
                                                        <modifierMask key="keyEquivalentModifierMask"/>
                                                        <connections>
                                                            <action selector="toggleAutomaticSpellingCorrection:" target="7er-QZ-amI" id="NCc-ll-Jqm"/>
                                                        </connections>
                                                    </menuItem>
                                                </items>
                                            </menu>
                                        </menuItem>
                                        <menuItem title="Substitutions" id="jg5-LG-nCh">
                                            <modifierMask key="keyEquivalentModifierMask"/>
                                            <menu key="submenu" title="Substitutions" id="Cxq-wb-2d3">
                                                <items>
                                                    <menuItem title="Show Substitutions" id="3qg-kA-UEK">
                                                        <modifierMask key="keyEquivalentModifierMask"/>
                                                        <connections>
                                                            <action selector="orderFrontSubstitutionsPanel:" target="7er-QZ-amI" id="uvY-ZO-bTM"/>
                                                        </connections>
                                                    </menuItem>
                                                    <menuItem isSeparatorItem="YES" id="ftr-8R-dIc"/>
                                                    <menuItem title="Smart Copy/Paste" id="Xzy-3L-VC4">
                                                        <modifierMask key="keyEquivalentModifierMask"/>
                                                        <connections>
                                                            <action selector="toggleSmartInsertDelete:" target="7er-QZ-amI" id="Pd5-8Q-p9e"/>
                                                        </connections>
                                                    </menuItem>
                                                    <menuItem title="Smart Quotes" id="SVv-H6-Fgm">
                                                        <modifierMask key="keyEquivalentModifierMask"/>
                                                        <connections>
                                                            <action selector="toggleAutomaticQuoteSubstitution:" target="7er-QZ-amI" id="ECs-TL-IiV"/>
                                                        </connections>
                                                    </menuItem>
                                                    <menuItem title="Smart Dashes" id="l4W-xP-TVW">
                                                        <modifierMask key="keyEquivalentModifierMask"/>
                                                        <connections>
                                                            <action selector="toggleAutomaticDashSubstitution:" target="7er-QZ-amI" id="sV5-xF-wXQ"/>
                                                        </connections>
                                                    </menuItem>
                                                    <menuItem title="Smart Links" id="isz-tt-RC7">
                                                        <modifierMask key="keyEquivalentModifierMask"/>
                                                        <connections>
                                                            <action selector="toggleAutomaticLinkDetection:" target="7er-QZ-amI" id="5Uq-Xh-fGq"/>
                                                        </connections>
                                                    </menuItem>
                                                    <menuItem title="Data Detectors" id="Tx7-bc-yfC">
                                                        <modifierMask key="keyEquivalentModifierMask"/>
                                                        <connections>
                                                            <action selector="toggleAutomaticDataDetection:" target="7er-QZ-amI" id="c1p-Ea-beD"/>
                                                        </connections>
                                                    </menuItem>
                                                    <menuItem title="Text Replacement" id="wyR-DF-PUk">
                                                        <modifierMask key="keyEquivalentModifierMask"/>
                                                        <connections>
                                                            <action selector="toggleAutomaticTextReplacement:" target="7er-QZ-amI" id="YHp-P1-wH4"/>
                                                        </connections>
                                                    </menuItem>
                                                </items>
                                            </menu>
                                        </menuItem>
                                        <menuItem title="Transformations" id="B7z-Xi-CLC">
                                            <modifierMask key="keyEquivalentModifierMask"/>
                                            <menu key="submenu" title="Transformations" id="S1c-Td-MeL">
                                                <items>
                                                    <menuItem title="Make Upper Case" id="1cI-5S-eL0">
                                                        <modifierMask key="keyEquivalentModifierMask"/>
                                                        <connections>
                                                            <action selector="uppercaseWord:" target="7er-QZ-amI" id="bHh-hC-ngd"/>
                                                        </connections>
                                                    </menuItem>
                                                    <menuItem title="Make Lower Case" id="esK-8h-zR2">
                                                        <modifierMask key="keyEquivalentModifierMask"/>
                                                        <connections>
                                                            <action selector="lowercaseWord:" target="7er-QZ-amI" id="Eje-DF-mv5"/>
                                                        </connections>
                                                    </menuItem>
                                                    <menuItem title="Capitalize" id="evV-FX-gFc">
                                                        <modifierMask key="keyEquivalentModifierMask"/>
                                                        <connections>
                                                            <action selector="capitalizeWord:" target="7er-QZ-amI" id="Zzp-rs-6Ln"/>
                                                        </connections>
                                                    </menuItem>
                                                </items>
                                            </menu>
                                        </menuItem>
                                        <menuItem title="Speech" id="vbQ-h3-tPh">
                                            <modifierMask key="keyEquivalentModifierMask"/>
                                            <menu key="submenu" title="Speech" id="1UQ-PW-Rtr">
                                                <items>
                                                    <menuItem title="Start Speaking" id="HFY-k6-oi0">
                                                        <modifierMask key="keyEquivalentModifierMask"/>
                                                        <connections>
                                                            <action selector="startSpeaking:" target="7er-QZ-amI" id="vnz-TU-3ak"/>
                                                        </connections>
                                                    </menuItem>
                                                    <menuItem title="Stop Speaking" id="wWo-GP-NwZ">
                                                        <modifierMask key="keyEquivalentModifierMask"/>
                                                        <connections>
                                                            <action selector="stopSpeaking:" target="7er-QZ-amI" id="rQW-nN-RrZ"/>
                                                        </connections>
                                                    </menuItem>
                                                </items>
                                            </menu>
                                        </menuItem>
                                    </items>
                                </menu>
                            </menuItem>
                            <menuItem title="Format" id="jlL-Y0-tBl">
                                <modifierMask key="keyEquivalentModifierMask"/>
                                <menu key="submenu" title="Format" id="MfV-lP-oZ9">
                                    <items>
                                        <menuItem title="Text" id="56O-JD-qfY">
                                            <modifierMask key="keyEquivalentModifierMask"/>
                                            <menu key="submenu" title="Text" id="qv3-0p-jWo">
                                                <items>
                                                    <menuItem title="Align Left" keyEquivalent="{" id="LvD-LS-eKQ">
                                                        <connections>
                                                            <action selector="alignLeft:" target="7er-QZ-amI" id="e4x-Uo-CgS"/>
                                                        </connections>
                                                    </menuItem>
                                                    <menuItem title="Center" keyEquivalent="|" id="Y8G-OQ-JpF">
                                                        <connections>
                                                            <action selector="alignCenter:" target="7er-QZ-amI" id="Ioq-cR-GAR"/>
                                                        </connections>
                                                    </menuItem>
                                                    <menuItem title="Justify" id="lBI-mz-jQ2">
                                                        <modifierMask key="keyEquivalentModifierMask"/>
                                                        <connections>
                                                            <action selector="alignJustified:" target="7er-QZ-amI" id="EeJ-72-dA2"/>
                                                        </connections>
                                                    </menuItem>
                                                    <menuItem title="Align Right" keyEquivalent="}" id="lyS-Ut-vyc">
                                                        <connections>
                                                            <action selector="alignRight:" target="7er-QZ-amI" id="5XH-fN-Rja"/>
                                                        </connections>
                                                    </menuItem>
                                                    <menuItem isSeparatorItem="YES" id="hkJ-S0-HKG"/>
                                                    <menuItem title="Writing Direction" id="uDm-fz-K0L">
                                                        <modifierMask key="keyEquivalentModifierMask"/>
                                                        <menu key="submenu" title="Writing Direction" id="opC-ld-Gf0">
                                                            <items>
                                                                <menuItem title="Paragraph" enabled="NO" id="cQy-hC-OIb">
                                                                    <modifierMask key="keyEquivalentModifierMask"/>
                                                                </menuItem>
                                                                <menuItem id="cK3-dw-3Tl">
                                                                    <string key="title">	Default</string>
                                                                    <modifierMask key="keyEquivalentModifierMask"/>
                                                                    <connections>
                                                                        <action selector="makeBaseWritingDirectionNatural:" target="7er-QZ-amI" id="b1Q-hJ-f20"/>
                                                                    </connections>
                                                                </menuItem>
                                                                <menuItem id="9Mg-2f-Heg">
                                                                    <string key="title">	Left to Right</string>
                                                                    <modifierMask key="keyEquivalentModifierMask"/>
                                                                    <connections>
                                                                        <action selector="makeBaseWritingDirectionLeftToRight:" target="7er-QZ-amI" id="SiH-dN-6M8"/>
                                                                    </connections>
                                                                </menuItem>
                                                                <menuItem id="95o-R1-lvQ">
                                                                    <string key="title">	Right to Left</string>
                                                                    <modifierMask key="keyEquivalentModifierMask"/>
                                                                    <connections>
                                                                        <action selector="makeBaseWritingDirectionRightToLeft:" target="7er-QZ-amI" id="2sh-8s-ySS"/>
                                                                    </connections>
                                                                </menuItem>
                                                                <menuItem isSeparatorItem="YES" id="3ZW-gz-FBA"/>
                                                                <menuItem title="Selection" enabled="NO" id="dxH-3x-dAC">
                                                                    <modifierMask key="keyEquivalentModifierMask"/>
                                                                </menuItem>
                                                                <menuItem id="hnR-Cd-yag">
                                                                    <string key="title">	Default</string>
                                                                    <modifierMask key="keyEquivalentModifierMask"/>
                                                                    <connections>
                                                                        <action selector="makeTextWritingDirectionNatural:" target="7er-QZ-amI" id="0VN-8S-xMP"/>
                                                                    </connections>
                                                                </menuItem>
                                                                <menuItem id="kPr-AK-uuM">
                                                                    <string key="title">	Left to Right</string>
                                                                    <modifierMask key="keyEquivalentModifierMask"/>
                                                                    <connections>
                                                                        <action selector="makeTextWritingDirectionLeftToRight:" target="7er-QZ-amI" id="bBZ-eB-wzA"/>
                                                                    </connections>
                                                                </menuItem>
                                                                <menuItem id="CiK-t5-Rat">
                                                                    <string key="title">	Right to Left</string>
                                                                    <modifierMask key="keyEquivalentModifierMask"/>
                                                                    <connections>
                                                                        <action selector="makeTextWritingDirectionRightToLeft:" target="7er-QZ-amI" id="f56-zy-SHr"/>
                                                                    </connections>
                                                                </menuItem>
                                                            </items>
                                                        </menu>
                                                    </menuItem>
                                                    <menuItem isSeparatorItem="YES" id="JDa-WP-nR1"/>
                                                    <menuItem title="Show Ruler" id="XMt-C1-IZ0">
                                                        <modifierMask key="keyEquivalentModifierMask"/>
                                                        <connections>
                                                            <action selector="toggleRuler:" target="7er-QZ-amI" id="32i-se-c7E"/>
                                                        </connections>
                                                    </menuItem>
                                                    <menuItem title="Copy Ruler" keyEquivalent="c" id="EZ8-bF-Wpr">
                                                        <modifierMask key="keyEquivalentModifierMask" control="YES" command="YES"/>
                                                        <connections>
                                                            <action selector="copyRuler:" target="7er-QZ-amI" id="4IS-p5-3Xy"/>
                                                        </connections>
                                                    </menuItem>
                                                    <menuItem title="Paste Ruler" keyEquivalent="v" id="hFA-8k-1fn">
                                                        <modifierMask key="keyEquivalentModifierMask" control="YES" command="YES"/>
                                                        <connections>
                                                            <action selector="pasteRuler:" target="7er-QZ-amI" id="5VN-HF-Y7C"/>
                                                        </connections>
                                                    </menuItem>
                                                    <menuItem isSeparatorItem="YES" id="cFX-wO-Pxl"/>
                                                    <menuItem title="Indent" keyEquivalent="]" id="uVM-IT-1r0" userLabel="Indent">
                                                        <connections>
                                                            <action selector="indent:" target="7er-QZ-amI" id="vTx-qv-4AV"/>
                                                        </connections>
                                                    </menuItem>
                                                    <menuItem title="Unindent" keyEquivalent="[" id="bhP-6q-co4" userLabel="Unindent">
                                                        <connections>
                                                            <action selector="unindent:" target="7er-QZ-amI" id="83I-gO-x7f"/>
                                                        </connections>
                                                    </menuItem>
                                                </items>
                                            </menu>
                                        </menuItem>
                                    </items>
                                </menu>
                            </menuItem>
                            <menuItem title="View" id="dZz-DE-RCe">
                                <modifierMask key="keyEquivalentModifierMask"/>
                                <menu key="submenu" title="View" id="SBh-Xs-jHf">
                                    <items>
                                        <menuItem title="Show Toolbar" keyEquivalent="t" id="DVY-H7-Ng2">
                                            <modifierMask key="keyEquivalentModifierMask" option="YES" command="YES"/>
                                            <connections>
                                                <action selector="toggleToolbarShown:" target="7er-QZ-amI" id="TGU-hi-uvF"/>
                                            </connections>
                                        </menuItem>
                                        <menuItem title="Customize Toolbar…" id="MTU-f3-NLZ">
                                            <modifierMask key="keyEquivalentModifierMask"/>
                                            <connections>
                                                <action selector="runToolbarCustomizationPalette:" target="7er-QZ-amI" id="JVY-tW-8hY"/>
                                            </connections>
                                        </menuItem>
                                    </items>
                                </menu>
                            </menuItem>
                            <menuItem title="Window" id="I9G-7M-0iE">
                                <modifierMask key="keyEquivalentModifierMask"/>
                                <menu key="submenu" title="Window" systemMenu="window" id="DAN-9c-kVu">
                                    <items>
                                        <menuItem title="Minimize" keyEquivalent="m" id="OFX-Bs-gzv">
                                            <connections>
                                                <action selector="performMiniaturize:" target="7er-QZ-amI" id="BP3-Ju-6P9"/>
                                            </connections>
                                        </menuItem>
                                        <menuItem title="Zoom" id="C9z-qZ-Whw">
                                            <modifierMask key="keyEquivalentModifierMask"/>
                                            <connections>
                                                <action selector="performZoom:" target="7er-QZ-amI" id="Lm1-xw-vck"/>
                                            </connections>
                                        </menuItem>
                                        <menuItem isSeparatorItem="YES" id="CeX-sf-86k"/>
                                        <menuItem title="Bring All to Front" id="QTH-bL-ESW">
                                            <modifierMask key="keyEquivalentModifierMask"/>
                                            <connections>
                                                <action selector="arrangeInFront:" target="7er-QZ-amI" id="7et-XI-yEW"/>
                                            </connections>
                                        </menuItem>
                                    </items>
                                </menu>
                            </menuItem>
                            <menuItem title="Debug" id="z0D-vd-GVg" userLabel="Debug">
                                <modifierMask key="keyEquivalentModifierMask"/>
                                <menu key="submenu" title="Debug" id="WuB-lA-TEF">
                                    <items>
                                        <menuItem title="Print Selection Spans" keyEquivalent="" id="8QK-XZ-5IS">
                                            <modifierMask key="keyEquivalentModifierMask"/>
                                            <connections>
                                                <action selector="debugPrintSpans:" target="7er-QZ-amI" id="dEj-77-0Oh"/>
                                            </connections>
                                        </menuItem>
                                        <menuItem title="Plugin" id="eL2-QX-h3r">
                                            <modifierMask key="keyEquivalentModifierMask"/>
                                            <menu key="submenu" title="Plugin" id="23S-iW-lhp">
                                                <items>
                                                    <menuItem title="Item" id="iXd-lN-XfJ">
                                                        <modifierMask key="keyEquivalentModifierMask"/>
                                                    </menuItem>
                                                </items>
                                            </menu>
                                        </menuItem>
                                        <menuItem title="Theme" id="SUL-oD-daT">
                                            <modifierMask key="keyEquivalentModifierMask"/>
                                            <menu key="submenu" title="Theme" id="Nmo-9S-zy4"/>
                                            <connections>
                                                <action selector="debugSetTheme:" target="7er-QZ-amI" id="fX1-d3-1Fg"/>
                                            </connections>
                                        </menuItem>
                                        <menuItem title="Whitespace" id="QTN-3K-g0d">
                                            <modifierMask key="keyEquivalentModifierMask"/>
                                            <menu key="submenu" title="Whitespace" id="P8e-Nz-IBv">
                                                <items>
                                                    <menuItem title="Tabs" id="0SZ-uW-iHm">
                                                        <modifierMask key="keyEquivalentModifierMask"/>
                                                        <connections>
                                                            <action selector="debugOverrideWhitespace:" target="7er-QZ-amI" id="LOk-Di-Qvn"/>
                                                        </connections>
                                                    </menuItem>
                                                    <menuItem title="Spaces (2)" tag="2" id="lA6-TH-ROr">
                                                        <modifierMask key="keyEquivalentModifierMask"/>
                                                        <connections>
                                                            <action selector="debugOverrideWhitespace:" target="7er-QZ-amI" id="BLZ-Vv-g5c"/>
                                                        </connections>
                                                    </menuItem>
                                                    <menuItem title="Spaces (4)" tag="4" id="w0u-Iz-Hu5">
                                                        <modifierMask key="keyEquivalentModifierMask"/>
                                                        <connections>
                                                            <action selector="debugOverrideWhitespace:" target="7er-QZ-amI" id="LEn-zZ-xeH"/>
                                                        </connections>
                                                    </menuItem>
                                                </items>
                                            </menu>
                                        </menuItem>
                                        <menuItem title="Goto Line" keyEquivalent="g" id="5bM-PX-gWE">
                                            <modifierMask key="keyEquivalentModifierMask" control="YES"/>
                                            <connections>
                                                <action selector="gotoLine:" target="7er-QZ-amI" id="12X-Za-Sbs"/>
                                            </connections>
                                        </menuItem>
                                        <menuItem title="Text Plane Test" keyEquivalent="" id="HhQ-n3-VlJ">
                                            <modifierMask key="keyEquivalentModifierMask"/>
                                            <connections>
                                                <action selector="textPlaneTest:" target="7er-QZ-amI" id="JPq-cw-4Il"/>
                                            </connections>
                                        </menuItem>
                                        <menuItem title="Write Trace" keyEquivalent="" id="2Bz-a3-hNc">
                                            <modifierMask key="keyEquivalentModifierMask"/>
                                            <connections>
                                                <action selector="writeTrace:" target="7er-QZ-amI" id="rFd-ai-H9o"/>
                                                <binding destination="azf-ih-6fI" name="enabled" keyPath="self.collectTracingSamplesEnabled" id="RqQ-74-fY3">
                                                    <dictionary key="options">
                                                        <string key="NSValueTransformerName">BoolToControlStateValueTransformer</string>
                                                    </dictionary>
                                                </binding>
                                            </connections>
                                        </menuItem>
                                        <menuItem title="Tracing Enabled" state="on" keyEquivalent="" id="sMv-IU-fc4">
                                            <modifierMask key="keyEquivalentModifierMask"/>
                                            <connections>
                                                <binding destination="azf-ih-6fI" name="value" keyPath="self.collectTracingSamplesEnabled" id="4jc-m2-79c">
                                                    <dictionary key="options">
                                                        <bool key="NSAllowsEditingMultipleValuesSelection" value="NO"/>
                                                        <bool key="NSConditionallySetsEnabled" value="NO"/>
                                                        <bool key="NSValidatesImmediately" value="YES"/>
                                                        <string key="NSValueTransformerName">BoolToControlStateValueTransformer</string>
                                                    </dictionary>
                                                </binding>
                                            </connections>
                                        </menuItem>
                                        <menuItem title="Benchmark Scrolling" id="QAT-w6-S4U">
                                            <modifierMask key="keyEquivalentModifierMask"/>
                                            <connections>
                                                <action selector="toggleScrollBenchmark:" target="azf-ih-6fI" id="HRQ-K7-rN1"/>
                                            </connections>
                                        </menuItem>
                                        <menuItem title="Open Error Log Folder" id="R0h-rI-8o1">
                                            <modifierMask key="keyEquivalentModifierMask"/>
                                            <connections>
                                                <action selector="openErrorLogFolder:" target="azf-ih-6fI" id="dlx-rd-R59"/>
                                            </connections>
                                        </menuItem>
                                    </items>
                                </menu>
                            </menuItem>
                            <menuItem title="Help" id="BAu-3M-bCU">
                                <modifierMask key="keyEquivalentModifierMask"/>
                                <menu key="submenu" title="Help" systemMenu="help" id="d7b-SM-jUP">
                                    <items>
                                        <menuItem title="Xi Editor Help" keyEquivalent="?" id="25M-2n-BIi">
                                            <connections>
                                                <action selector="showHelp:" target="7er-QZ-amI" id="rjK-ml-eSk"/>
                                            </connections>
                                        </menuItem>
                                    </items>
                                </menu>
                            </menuItem>
                        </items>
                    </menu>
                    <connections>
                        <outlet property="delegate" destination="azf-ih-6fI" id="HKg-vX-net"/>
                    </connections>
                </application>
                <customObject id="7er-QZ-amI" userLabel="First Responder" customClass="NSResponder" sceneMemberID="firstResponder"/>
                <customObject id="o5o-AY-Tmr" customClass="NSFontManager"/>
                <customObject id="azf-ih-6fI" customClass="AppDelegate" customModule="XiEditor" customModuleProvider="target"/>
                <userDefaultsController id="yco-8S-n0A"/>
            </objects>
            <point key="canvasLocation" x="-295" y="-593"/>
        </scene>
    </scenes>
    <resources>
        <image name="NSLeftFacingTriangleTemplate" width="9" height="12"/>
        <image name="NSRemoveTemplate" width="11" height="11"/>
        <image name="NSRightFacingTriangleTemplate" width="9" height="12"/>
    </resources>
</document><|MERGE_RESOLUTION|>--- conflicted
+++ resolved
@@ -183,13 +183,8 @@
         <scene sceneID="CRJ-r2-SVm">
             <objects>
                 <viewController storyboardIdentifier="Find View Controller" id="lKE-xV-0EG" customClass="FindViewController" customModule="XiEditor" customModuleProvider="target" sceneMemberID="viewController">
-<<<<<<< HEAD
-                    <visualEffectView key="view" blendingMode="behindWindow" material="appearanceBased" state="inactive" id="NrM-ac-2ZW">
-                        <rect key="frame" x="0.0" y="0.0" width="737" height="100"/>
-=======
                     <view key="view" id="NrM-ac-2ZW" wantsLayer="YES">
                         <rect key="frame" x="0.0" y="0.0" width="600" height="56"/>
->>>>>>> f5ee18b6
                         <autoresizingMask key="autoresizingMask" flexibleMinX="YES" widthSizable="YES" flexibleMaxX="YES" flexibleMinY="YES" flexibleMaxY="YES"/>
                         <subviews>
                             <stackView distribution="fill" orientation="vertical" alignment="centerX" spacing="4" horizontalStackHuggingPriority="249.99998474121094" verticalStackHuggingPriority="249.99998474121094" placeholderIntrinsicWidth="721" placeholderIntrinsicHeight="100" detachesHiddenViews="YES" translatesAutoresizingMaskIntoConstraints="NO" id="0fT-ae-quE">
